// SPDX-License-Identifier: MIT or Apache-2.0
pragma solidity ^0.8.20;

import "forge-std/Test.sol";
import {PositionRegistry} from "contracts/telx/core/PositionRegistry.sol";
import {IPositionRegistry} from "contracts/telx/interfaces/IPositionRegistry.sol";
import {TELxIncentiveHook} from "contracts/telx/core/TELxIncentiveHook.sol";
import {TELxSubscriber} from "contracts/telx/core/TELxSubscriber.sol";
import {TELxIncentiveHookDeployable} from "contracts/telx/test/MockTELxIncentiveHook.sol";
import {IV4Router} from "@uniswap/v4-periphery/src/interfaces/IV4Router.sol";
import {PoolManager} from "@uniswap/v4-core/src/PoolManager.sol";
import {IPoolManager} from "@uniswap/v4-core/src/interfaces/IPoolManager.sol";
import {PositionManager} from "@uniswap/v4-periphery/src/PositionManager.sol";
import {PoolId, PoolIdLibrary} from "@uniswap/v4-core/src/types/PoolId.sol";
import {PoolKey} from "@uniswap/v4-core/src/types/PoolKey.sol";
import {Currency} from "@uniswap/v4-core/src/types/Currency.sol";
import {Hooks} from "@uniswap/v4-core/src/libraries/Hooks.sol";
import {IHooks} from "@uniswap/v4-core/src/interfaces/IHooks.sol";
import {BaseHook} from "@uniswap/v4-periphery/src/utils/BaseHook.sol";
import {SqrtPriceMath} from "@uniswap/v4-core/src/libraries/SqrtPriceMath.sol";
import {TickMath} from "@uniswap/v4-core/src/libraries/TickMath.sol";
import {FullMath} from "@uniswap/v4-core/src/libraries/FullMath.sol";
import {IPositionManager, PositionInfo} from "@uniswap/v4-periphery/src/interfaces/IPositionManager.sol";
import {Actions} from "@uniswap/v4-periphery/src/libraries/Actions.sol";
import {LiquidityAmounts} from "@uniswap/v4-core/test/utils/LiquidityAmounts.sol";
import {StateLibrary} from "@uniswap/v4-core/src/libraries/StateLibrary.sol";
import {IERC20} from "@openzeppelin/contracts/token/ERC20/IERC20.sol";
import {IWETH9} from "@uniswap/v4-periphery/src/interfaces/external/IWETH9.sol";
import {IAllowanceTransfer} from "@uniswap/v4-periphery/lib/permit2/src/interfaces/IAllowanceTransfer.sol";
import {IPositionDescriptor} from "@uniswap/v4-periphery/src/interfaces/IPositionDescriptor.sol";
import {StateView} from "@uniswap/v4-periphery/src/lens/StateView.sol";

contract PositionRegistryTest is
    PositionRegistry(
        IERC20(address(0)), IPoolManager(address(0)), IPositionManager(address(0)), StateView(address(0)), address(0)
    ),
    Test
{
    using PoolIdLibrary for bytes32;

    string SEPOLIA_RPC_URL = vm.envString("SEPOLIA_RPC_URL");
    uint256 sepoliaFork;

    IERC20 public tel;
    PoolManager public poolMngr;
    PositionManager public positionMngr;
    UniversalRouter public router;
    StateView public st8View;
    PositionRegistry public positionRegistry;
    TELxIncentiveHook public telXIncentiveHook;
    TELxSubscriber public telXSubscriber;

    PoolKey public poolKey;

    IERC20 public usdc = IERC20(0x1c7D4B196Cb0C7B01d743Fbc6116a902379C7238); // sepolia USDC
    address public holder = 0x5d5d4d04B70BFe49ad7Aac8C4454536070dAf180;
    address public admin = address(0xc0ffee);
    address public support = address(0xdeadbeef);
    address permit2 = 0x000000000022D473030F116dDEE9F6B43aC78BA3;
    // address encoding the enabled beforeInitialize, afterAddLiquidity, and beforeRemoveLiquidity hooks
    address public hookAddress = 0x0000000000000000000000000000000000002500;

    int24 tickSpacing = 60;
    uint256 constant V4_SWAP = 0x10;

    function setUp() public {
        // sepolia fork setup
        sepoliaFork = vm.createFork(SEPOLIA_RPC_URL);
        vm.selectFork(sepoliaFork);
        tel = IERC20(0x92bc9f0D42A3194Df2C5AB55c3bbDD82e6Fb2F92); // tel clone on sepolia
        poolMngr = PoolManager(0xE03A1074c86CFeDd5C142C4F04F1a1536e203543);
        // for debugging: new PoolManager(0xE03A1074c86CFeDd5C142C4F04F1a1536e203543);
        positionMngr = PositionManager(payable(0x429ba70129df741B2Ca2a85BC3A2a3328e5c09b4));
        // for debugging: new PositionManager(IPoolManager(address(poolMngr)), IAllowanceTransfer(permit2), type(uint128).max, IPositionDescriptor(0x12570561f184C7Bf46C7EcA7D937db49861C7e61), IWETH9(0xfFf9976782d46CC05630D1f6eBAb18b2324d6B14));
        router = UniversalRouter(0x3A9D48AB9751398BbFa63ad67599Bb04e4BdF98b);
        st8View = StateView(0xE1Dd9c3fA50EDB962E442f60DfBc432e24537E4C);

        // create pool registry and hook on permissions-encoded address
        vm.startPrank(admin);
        positionRegistry = new PositionRegistry(
<<<<<<< HEAD
            tel,
            IPoolManager(address(poolMngr)),
            IPositionManager(address(positionMngr)),
            StateView(address(st8View)),
            admin
=======
            tel, IPoolManager(address(poolMngr)), IPositionManager(address(positionMngr)), StateView(address(st8View))
>>>>>>> cd07ee30
        );
        positionRegistry.grantRole(positionRegistry.SUPPORT_ROLE(), support);
        TELxIncentiveHook tempHook = new TELxIncentiveHookDeployable(
            IPoolManager(address(poolMngr)), address(positionMngr), IPositionRegistry(address(positionRegistry))
        );
        vm.etch(hookAddress, address(tempHook).code);
        telXIncentiveHook = TELxIncentiveHook(hookAddress);
        positionRegistry.grantRole(positionRegistry.UNI_HOOK_ROLE(), address(telXIncentiveHook));

        // setup subscriber with its role in position registry
        telXSubscriber = new TELxSubscriber(IPositionRegistry(address(positionRegistry)), address(positionMngr));
        positionRegistry.grantRole(positionRegistry.SUBSCRIBER_ROLE(), address(telXSubscriber));
        vm.stopPrank();

        // where token1 is 2decimal TEL @ $0.006 and token0 is 6decimal USDC @ $1, sqrtPriceX96 = sqrt(0.015873) * 2^96
        uint160 sqrtPriceX96 = 9.9827e27; // 0.126 * 2^96
        // create TEL-USDC pool
        poolKey = PoolKey({
            currency0: Currency.wrap(address(usdc)),
            currency1: Currency.wrap(address(tel)),
            fee: 3000,
            tickSpacing: 60,
            hooks: IHooks(hookAddress)
        });
        int24 tick = TickMath.getTickAtSqrtPrice(sqrtPriceX96);

        // position registry should correctly be informed of the currency position
        vm.expectEmit(address(positionRegistry));
        emit IPositionRegistry.PoolInitialized(poolKey);
        vm.expectEmit(address(poolMngr));
        emit IPoolManager.Initialize(
            poolKey.toId(),
            poolKey.currency0,
            poolKey.currency1,
            poolKey.fee,
            poolKey.tickSpacing,
            poolKey.hooks,
            sqrtPriceX96,
            tick
        );
        vm.prank(admin);
        int24 returnedTick = poolMngr.initialize(poolKey, sqrtPriceX96);
        assertEq(returnedTick, tick);

        assertTrue(positionRegistry.validPool(poolKey.toId()));
        (Currency currency0, Currency currency1, uint24 fee, int24 spacing, IHooks hooks) =
            positionRegistry.initializedPoolKeys(poolKey.toId());
        assertEq(Currency.unwrap(currency0), Currency.unwrap(poolKey.currency0));
        assertEq(Currency.unwrap(currency1), Currency.unwrap(poolKey.currency1));
        assertEq(fee, poolKey.fee);
        assertEq(spacing, poolKey.tickSpacing);
        assertEq(address(hooks), address(poolKey.hooks));
    }

    function test_setUp() public view {
        assertEq(address(telXIncentiveHook.registry()), address(positionRegistry));
        Hooks.Permissions memory permissions = telXIncentiveHook.getHookPermissions();
        assertTrue(permissions.beforeInitialize);
        assertTrue(permissions.afterAddLiquidity);
        assertTrue(permissions.afterRemoveLiquidity);

        assertEq(address(positionRegistry.telcoin()), address(tel));
        assertTrue(positionRegistry.hasRole(positionRegistry.UNI_HOOK_ROLE(), address(telXIncentiveHook)));
        assertTrue(positionRegistry.hasRole(positionRegistry.SUPPORT_ROLE(), support));
    }

    function test_initialize() public {
        PoolKey memory dummyKey = PoolKey({
            currency0: Currency.wrap(0x0000000000000000000000000000000000000000),
            currency1: Currency.wrap(0x1000000000000000000000000000000000000000),
            fee: 0,
            tickSpacing: 60,
            hooks: IHooks(hookAddress)
        });

        // only admin can call initialize
        vm.expectRevert();
        vm.prank(holder);
        poolMngr.initialize(dummyKey, uint160(1e27));
        assertFalse(positionRegistry.validPool(dummyKey.toId()));

        // success case
        vm.prank(admin);
        poolMngr.initialize(dummyKey, uint160(1e27));
    }

    function testRevert_alreadyInitialized() public {
        assertTrue(positionRegistry.validPool(poolKey.toId()));

        // revert for already initialized pools
        vm.expectRevert();
        vm.prank(admin);
        poolMngr.initialize(poolKey, uint160(1e27));

        // initialized pool unchanged
        assertTrue(positionRegistry.validPool(poolKey.toId()));
    }

    function test_activeRouters() public {
        assertFalse(positionRegistry.isActiveRouter(address(router)));
        assertFalse(positionRegistry.isActiveRouter(address(0x0)));

        vm.prank(support);
        positionRegistry.updateRouter(address(router), true);

        assertTrue(positionRegistry.isActiveRouter(address(router)));
    }

    function test_mintPosition(int24 range, uint128 liquidity) public {
        (, int24 currentTick,,) = StateLibrary.getSlot0(IPoolManager(address(poolMngr)), poolKey.toId());
        range = boundRange(currentTick, range);
        liquidity = boundLiquidity(liquidity);

        // capture state before minting
        uint256 expectedTokenId = positionMngr.nextTokenId();
        uint256 usdcBefore = usdc.balanceOf(holder);
        uint256 telBefore = tel.balanceOf(holder);

        // slippage is beyond scope of this test so amount0Max and amount1Max are set to `type(uint128).max`
        mintPosition(holder, currentTick, range, liquidity, type(uint128).max, type(uint128).max);

        // verify the added liquidity is reflected in the pool
        assertEq(positionMngr.nextTokenId(), expectedTokenId + 1);
        uint128 returnedLiquidity = positionMngr.getPositionLiquidity(expectedTokenId);
        assertEq(returnedLiquidity, liquidity);
        // ensure expected transfers have been made
        assertLt(usdc.balanceOf(holder), usdcBefore);
        assertLt(tel.balanceOf(holder), telBefore);

        // position has been picked up
        assertEq(positionRegistry.getLiquidityLast(expectedTokenId), returnedLiquidity);
        // LP's token ID is not yet subscribed
        uint256[] memory tokenIds = positionRegistry.getSubscriptions(holder);
        assertTrue(tokenIds.length == 0);
    }

    function test_subscribe(int24 range, uint128 liquidity) public {
        (, int24 currentTick,,) = StateLibrary.getSlot0(IPoolManager(address(poolMngr)), poolKey.toId());
        range = boundRange(currentTick, range);
        liquidity = boundLiquidity(liquidity);

        uint256 tokenId = positionMngr.nextTokenId();
        // slippage is beyond scope of this test so amount0Max and amount1Max are set to `type(uint128).max`
        (int24 tickLower, int24 tickUpper) =
            mintPosition(holder, currentTick, range, liquidity, type(uint128).max, type(uint128).max);

        // expect PositionUpdated event, which is emitted at subscribe time, not mint time
        vm.expectEmit(true, true, true, true);
        emit IPositionRegistry.Subscribed(tokenId, holder);
        vm.prank(holder); // LP must be the one to call subscribe
        positionMngr.subscribe(tokenId, address(telXSubscriber), "");

        // to being correctly registered in its subscribed storage
        uint256[] memory tokenIds = positionRegistry.getSubscriptions(holder);
        assertTrue(tokenIds.length == 1);
        assertEq(tokenIds[0], tokenId);
        address[] memory subscribed = positionRegistry.getSubscribed();
        assertEq(subscribed.length, 1);
        assertEq(subscribed[0], holder);
        // assert position values are as expected
        (address owner, PoolId poolId, int24 returnedTickLower, int24 returnedTickUpper) =
            positionRegistry.getPosition(tokenId);
        assertEq(owner, holder);
        assertEq(tickLower, returnedTickLower);
        assertEq(tickUpper, returnedTickUpper);
        assertEq(PoolId.unwrap(poolId), keccak256(abi.encode(poolKey)));
        uint128 liquidityLast = positionRegistry.getLiquidityLast(tokenId);
        assertEq(liquidityLast, liquidity);
    }

    function test_increaseLiquidity(int24 range, uint128 liquidity, uint128 additionalLiquidity) public {
        (, int24 currentTick,,) = StateLibrary.getSlot0(IPoolManager(address(poolMngr)), poolKey.toId());
        range = boundRange(currentTick, range);
        liquidity = boundLiquidity(liquidity);
        // bound sum of liquidity and additionalLiquidity to avoid exceeding holder's onchain balance (3k USDC)
        if (uint256(liquidity) + uint256(additionalLiquidity) > type(uint24).max) {
            additionalLiquidity = type(uint24).max - liquidity;
        }

        // mint initial position
        uint256 tokenId = positionMngr.nextTokenId();
        (int24 tickLower, int24 tickUpper) =
            mintPosition(holder, currentTick, range, 1000, type(uint128).max, type(uint128).max);

        vm.prank(holder); // LP must be the one to call subscribe
        positionMngr.subscribe(tokenId, address(telXSubscriber), "");

        // capture state before updating liquidity position
        uint256 usdcBefore = usdc.balanceOf(holder);
        uint256 telBefore = tel.balanceOf(holder);
        uint128 liquidityBefore = positionMngr.getPositionLiquidity(tokenId);

        vm.expectEmit(true, true, true, true);
        emit IPositionRegistry.PositionUpdated(
            tokenId, holder, poolKey.toId(), tickLower, tickUpper, liquidityBefore + additionalLiquidity
        );
        increaseLiquidity(holder, tokenId, additionalLiquidity, type(uint128).max, type(uint128).max);

        // confirm the increased liquidity in the pool
        uint256 returnedLiquidity = positionMngr.getPositionLiquidity(tokenId);
        assertEq(returnedLiquidity, liquidityBefore + additionalLiquidity);
        // ensure expected transfers have been made (includes `additionalLiquidity == 0`)
        assertLe(usdc.balanceOf(holder), usdcBefore);
        assertLe(tel.balanceOf(holder), telBefore);

        // verify the positionRegistry reflects the updated position
        (address owner, PoolId poolId, int24 returnedTickLower, int24 returnedTickUpper) =
            positionRegistry.getPosition(tokenId);
        assertEq(owner, holder);
        assertEq(tickLower, returnedTickLower);
        assertEq(tickUpper, returnedTickUpper);
        assertEq(PoolId.unwrap(poolId), keccak256(abi.encode(poolKey)));
        uint128 liquidityLast = positionRegistry.getLiquidityLast(tokenId);
        assertEq(liquidityLast, returnedLiquidity);
    }

    function test_decreaseLiquidity(int24 range, uint128 liquidity, uint128 liquidityToRemove) public {
        (, int24 currentTick,,) = StateLibrary.getSlot0(IPoolManager(address(poolMngr)), poolKey.toId());
        range = boundRange(currentTick, range);
        liquidity = boundLiquidity(liquidity);
        // bound liquidityToRemove to be no more than the initial liquidity
        liquidityToRemove = uint128(bound(liquidityToRemove, 0, liquidity));

        // mint initial position
        uint256 tokenId = positionMngr.nextTokenId();
        (int24 tickLower, int24 tickUpper) =
            mintPosition(holder, currentTick, range, liquidity, type(uint128).max, type(uint128).max);

        vm.prank(holder); // LP must be the one to call subscribe
        positionMngr.subscribe(tokenId, address(telXSubscriber), "");

        // capture state before updating liquidity position
        uint256 usdcBefore = usdc.balanceOf(holder);
        uint256 telBefore = tel.balanceOf(holder);
        uint128 liquidityBefore = positionMngr.getPositionLiquidity(tokenId);

        vm.expectEmit(true, true, true, true);
        emit IPositionRegistry.PositionUpdated(
            tokenId, holder, poolKey.toId(), tickLower, tickUpper, liquidityBefore - liquidityToRemove
        );
        decreaseLiquidity(holder, tokenId, liquidityToRemove, 0, 0);

        // confirm the decreased liquidity is accurately reflected in the pool
        uint256 returnedLiquidity = positionMngr.getPositionLiquidity(tokenId);
        assertEq(returnedLiquidity, liquidityBefore - liquidityToRemove);
        // ensure expected transfers to lp have been made (includes `liquidityToRemove == 0`)
        assertGe(usdc.balanceOf(holder), usdcBefore);
        assertGe(tel.balanceOf(holder), telBefore);

        // verify the positionRegistry reflects the updated position
        (address owner, PoolId poolId, int24 returnedTickLower, int24 returnedTickUpper) =
            positionRegistry.getPosition(tokenId);
        assertEq(owner, holder);
        assertEq(tickLower, returnedTickLower);
        assertEq(tickUpper, returnedTickUpper);
        assertEq(PoolId.unwrap(poolId), keccak256(abi.encode(poolKey)));
        uint128 liquidityLast = positionRegistry.getLiquidityLast(tokenId);
        assertEq(liquidityLast, returnedLiquidity);
    }

    // note that BURN_POSITION uses decreaseLiquidity and ERC20::_burn so unsubscription flow is not invoked
    function test_burnPosition(int24 range, uint128 liquidity) public {
        (, int24 currentTick,,) = StateLibrary.getSlot0(IPoolManager(address(poolMngr)), poolKey.toId());
        range = boundRange(currentTick, range);
        liquidity = boundLiquidity(liquidity);

        // capture state before burning liquidity position
        uint256 usdcBefore = usdc.balanceOf(holder);
        uint256 telBefore = tel.balanceOf(holder);

        // mint initial position
        uint256 tokenId = positionMngr.nextTokenId();
        (int24 tickLower, int24 tickUpper) =
            mintPosition(holder, currentTick, range, liquidity, type(uint128).max, type(uint128).max);

        vm.prank(holder); // LP must be the one to call subscribe
        positionMngr.subscribe(tokenId, address(telXSubscriber), "");

        vm.expectEmit(true, true, true, true);
        emit IPositionRegistry.Unsubscribed(tokenId, holder);
        burnPosition(holder, tokenId, 0, 0);

        // confirm the decreased liquidity is accurately reflected in the pool
        uint256 noLiquidity = positionMngr.getPositionLiquidity(tokenId);
        assertEq(noLiquidity, 0);
        // ensure expected transfers to restore lp balance have been made
        assertApproxEqAbs(usdc.balanceOf(holder), usdcBefore, 1, "balance deviation above v4 rounding precision");
        assertApproxEqAbs(tel.balanceOf(holder), telBefore, 1, "balance deviation above v4 rounding precision");

        // verify the positionRegistry reflects the burned position
        (address owner, PoolId poolId, int24 returnedTickLower, int24 returnedTickUpper) =
            positionRegistry.getPosition(tokenId);
        assertEq(owner, UNTRACKED);
        assertEq(positionRegistry.getLiquidityLast(tokenId), 0);
        assertEq(returnedTickLower, tickLower);
        assertEq(returnedTickUpper, tickUpper);
        assertEq(PoolId.unwrap(poolId), keccak256(abi.encode(poolKey)));

        // sanity check unsubscribed and subscribed storage mappings
        assertTrue(positionRegistry.getSubscriptions(holder).length == 0);
    }

    // note that position transfers use `PositionManager::transferFrom`, triggering unsubscription flow unlike burns
    function test_transferPosition(int24 range, uint128 liquidity) public {
        (, int24 currentTick,,) = StateLibrary.getSlot0(IPoolManager(address(poolMngr)), poolKey.toId());
        range = boundRange(currentTick, range);
        liquidity = boundLiquidity(liquidity);

        // mint initial position
        uint256 tokenId = positionMngr.nextTokenId();
        (int24 tickLower, int24 tickUpper) =
            mintPosition(holder, currentTick, range, liquidity, type(uint128).max, type(uint128).max);

        vm.prank(holder); // LP must be the one to call subscribe
        positionMngr.subscribe(tokenId, address(telXSubscriber), "");

        uint256 liquidityBefore = positionMngr.getPositionLiquidity(tokenId);

        vm.prank(holder);
<<<<<<< HEAD
        (bool r,) = address(positionMngr)
            .call(abi.encodeWithSignature("transferFrom(address,address,uint256)", holder, support, tokenId));
=======
        (bool r,) = address(positionMngr).call(
            abi.encodeWithSignature("transferFrom(address,address,uint256)", holder, support, tokenId)
        );
>>>>>>> cd07ee30
        require(r);

        // liquidity should be unchanged despite owner change
        uint256 liquidityAfter = positionMngr.getPositionLiquidity(tokenId);
        assertEq(liquidityAfter, liquidityBefore);

        // after transfer position should remain unchanged
        (address owner, PoolId poolId, int24 returnedTickLower, int24 returnedTickUpper) =
            positionRegistry.getPosition(tokenId);
        assertEq(owner, holder);
        assertEq(positionRegistry.getLiquidityLast(tokenId), liquidityAfter);
        assertEq(tickLower, returnedTickLower);
        assertEq(tickUpper, returnedTickUpper);
        assertEq(PoolId.unwrap(poolId), keccak256(abi.encode(poolKey)));

        // transfer should remove existing position from subscription
        assertEq(positionRegistry.getSubscriptions(holder).length, 0);
        assertEq(positionRegistry.getSubscribed().length, 0);
        // transferred positions should not be subscribed for new owner
        assertTrue(positionRegistry.getSubscriptions(support).length == 0);

        vm.prank(support);
        positionMngr.subscribe(tokenId, address(telXSubscriber), "");
        // after subscribing the position should be reregistered
        assertTrue(positionRegistry.getSubscriptions(support).length == 1);
        assertTrue(positionRegistry.getSubscribed().length == 1);
        assertEq(positionRegistry.getSubscribed()[0], support);
    }

    function test_swap(int24 range, uint128 liquidity, uint128 amountIn, bool zeroForOne) public {
        (, int24 currentTick,,) = StateLibrary.getSlot0(IPoolManager(address(poolMngr)), poolKey.toId());
        range = boundRange(currentTick, range);
        liquidity = boundLiquidity(liquidity);

        // mint initial position so there is liquidity in the pool
        uint256 tokenId = positionMngr.nextTokenId();
        (int24 tickLower, int24 tickUpper) =
            mintPosition(holder, currentTick, range, liquidity, type(uint128).max, type(uint128).max);

        // identify amountIn bound based on not exceeding available liquidity
        (uint160 sqrtPriceX96,,,) = StateLibrary.getSlot0(IPoolManager(address(poolMngr)), poolKey.toId());
        uint256 liquidityBound = calculateLiquidityBound(liquidity, sqrtPriceX96, tickLower, tickUpper, zeroForOne);

        // identify amountIn bound based on not exceeding lesser of liquidityBound or holder balance
        Currency inputCurrency;
        (inputCurrency, amountIn) = boundAmountInByBalance(holder, amountIn, liquidityBound, zeroForOne);

        // subscribe position and approve router (required for swaps)
        vm.startPrank(holder);
        positionMngr.subscribe(tokenId, address(telXSubscriber), "");
        Permit2(permit2).approve(Currency.unwrap(inputCurrency), address(router), type(uint160).max, type(uint48).max);
        vm.stopPrank();

        // add v4 universal router to position registry
        vm.prank(support);
        positionRegistry.updateRouter(address(router), true);

        uint256 initialInputBal = inputCurrency.balanceOf(holder);
        (, Currency outputCurrency) = inputAndOutputCurrencies(zeroForOne);
        uint256 initialOutputBal = outputCurrency.balanceOf(holder);

        uint256 amountOut = swapTokensExactInSingle(holder, amountIn, 0, zeroForOne);

        // verify swap execution and resulting balances
        assertEq(inputCurrency.balanceOf(holder), initialInputBal - amountIn);
        assertEq(outputCurrency.balanceOf(holder), initialOutputBal + amountOut);
    }

    // Test function to benchmark scaling `MAX_SUBSCRIPTIONS` and `MAX_SUBSCRIBED`
    function test_gas_MAX_SUBSCRIBED_MAX_SUBSCRIPTIONS() public {
        uint256 maxSubscribed = 50_000;
        uint256 maxSubscriptions = 100;

        (, int24 currentTick,,) = StateLibrary.getSlot0(IPoolManager(address(poolMngr)), poolKey.toId());
        int24 range = int24(60);
        uint128 liquidity = uint128(10_000);
        int24 tickLower = (currentTick - range) / tickSpacing * tickSpacing;
        int24 tickUpper = (currentTick + range) / tickSpacing * tickSpacing;

        (uint256 amount0, uint256 amount1,) =
            positionRegistry.getAmountsForLiquidity(poolKey.toId(), liquidity, tickLower, tickUpper);
        // fund all mock users with enough tokens to mint positions
        for (uint160 i = 1; i <= maxSubscribed; i++) {
            address user = address(i);

            vm.startPrank(holder);
            tel.transfer(user, amount0 * maxSubscriptions);
            usdc.transfer(user, amount1 * maxSubscriptions);
            vm.stopPrank();
        }

        uint256 startTokenId = positionMngr.nextTokenId();

        // create 'maxSubscribed' users and subscribe 'maxSubscriptions' token IDs for them all
        for (uint160 i = 1; i <= maxSubscribed; i++) {
            address user = address(i);

            for (uint256 j; j < maxSubscriptions; j++) {
                uint256 iteration = maxSubscriptions * j;
                uint256 tokenId = startTokenId + j + iteration;
                mintPosition(user, currentTick, range, liquidity, type(uint128).max, type(uint128).max);

                vm.prank(user);
                positionMngr.subscribe(tokenId, address(telXSubscriber), "");
            }
        }

        // reverts when contract cannot handle any more
        address[] memory subscribed = positionRegistry.getSubscribed();
        assertEq(subscribed.length, maxSubscribed);
        uint256[] memory subscriptions = positionRegistry.getSubscriptions(address(uint160(maxSubscribed)));
        assertEq(subscriptions.length, maxSubscriptions);
    }

    /**
     * UTILS
     */

    // performs approvals to permit2 and positionMngr so it can be skipped later
    function mintPosition(
        address lp,
        int24 currentTick,
        int24 range,
        uint128 liquidity,
        uint128 amount0Max,
        uint128 amount1Max
    ) internal returns (int24 tickLower, int24 tickUpper) {
        tickLower = (currentTick - range) / tickSpacing * tickSpacing;
        tickUpper = (currentTick + range) / tickSpacing * tickSpacing;

        vm.startPrank(lp);
        approveTokensForMint(usdc, amount0Max);
        approveTokensForMint(tel, amount1Max);

        bytes memory actions = abi.encodePacked(uint8(Actions.MINT_POSITION), uint8(Actions.SETTLE_PAIR));
        bytes[] memory params = new bytes[](2);
        // MINT_POSITION
        params[0] = abi.encode(poolKey, tickLower, tickUpper, liquidity, amount0Max, amount1Max, lp, "");
        // SETTLE_PAIR
        params[1] = abi.encode(poolKey.currency0, poolKey.currency1);
        positionMngr.modifyLiquidities(abi.encode(actions, params), block.timestamp + 1 minutes);
        vm.stopPrank();
    }

    function burnPosition(address lp, uint256 tokenId, uint128 amount0Min, uint128 amount1Min) internal {
        bytes memory actions = abi.encodePacked(uint8(Actions.BURN_POSITION), uint8(Actions.TAKE_PAIR));
        bytes[] memory params = new bytes[](2);
        // BURN_POSITION
        params[0] = abi.encode(tokenId, amount0Min, amount1Min, "");
        // TAKE_PAIR
        params[1] = abi.encode(poolKey.currency0, poolKey.currency1, lp);
        vm.startPrank(lp);
        positionMngr.modifyLiquidities(abi.encode(actions, params), block.timestamp + 1 minutes);
        vm.stopPrank();
    }

    // assumes approvals are already set
    function increaseLiquidity(
        address lp,
        uint256 tokenId,
        uint128 additionalLiquidity,
        uint128 amount0Max,
        uint128 amount1Max
    ) internal {
        bytes memory actions = abi.encodePacked(uint8(Actions.INCREASE_LIQUIDITY), uint8(Actions.SETTLE_PAIR));
        bytes[] memory params = new bytes[](2);
        // INCREASE_LIQUIDITY
        params[0] = abi.encode(tokenId, additionalLiquidity, amount0Max, amount1Max, "");
        // SETTLE_PAIR
        params[1] = abi.encode(poolKey.currency0, poolKey.currency1);

        vm.startPrank(lp);
        positionMngr.modifyLiquidities(abi.encode(actions, params), block.timestamp + 1 minutes);
        vm.stopPrank();
    }

    // assumes approvals are already set
    function decreaseLiquidity(
        address lp,
        uint256 tokenId,
        uint128 liquidityToRemove,
        uint128 amount0Min,
        uint128 amount1Min
    ) internal {
        bytes memory actions = abi.encodePacked(uint8(Actions.DECREASE_LIQUIDITY), uint8(Actions.TAKE_PAIR));
        bytes[] memory params = new bytes[](2);
        // DECREASE_LIQUIDITY
        params[0] = abi.encode(tokenId, liquidityToRemove, amount0Min, amount1Min, "");
        // TAKE_PAIR
        params[1] = abi.encode(poolKey.currency0, poolKey.currency1, lp);

        vm.startPrank(lp);
        positionMngr.modifyLiquidities(abi.encode(actions, params), block.timestamp + 1 minutes);
        vm.stopPrank();
    }

    // pre-mint LP approvals to permit2 address and positionMngr to spend `amount` of `token`
    function approveTokensForMint(IERC20 token, uint128 amount) internal {
        token.approve(permit2, amount);
        Permit2(permit2).approve(address(token), address(positionMngr), type(uint160).max, type(uint48).max);
    }

    // assumes previous approval to permit2::approve for router address on behalf of swapper
    function swapTokensExactInSingle(address swapper, uint128 amountIn, uint128 minAmountOut, bool zeroForOne)
        public
        returns (uint256 amountOut)
    {
        (Currency inputCurrency, Currency outputCurrency) = inputAndOutputCurrencies(zeroForOne);

        bytes memory commands = abi.encodePacked(uint8(V4_SWAP));
        bytes memory actions =
            abi.encodePacked(uint8(Actions.SWAP_EXACT_IN_SINGLE), uint8(Actions.SETTLE_ALL), uint8(Actions.TAKE_ALL));
        bytes[] memory params = new bytes[](3);
        // SWAP_EXACT_IN_SINGLE
        params[0] = abi.encode(
            IV4Router.ExactInputSingleParams({
                poolKey: poolKey,
                zeroForOne: zeroForOne,
                amountIn: amountIn,
                amountOutMinimum: minAmountOut,
                hookData: ""
            })
        );
        // SETTLE_ALL
        params[1] = abi.encode(inputCurrency, amountIn);
        // TAKE_ALL
        params[2] = abi.encode(outputCurrency, minAmountOut);

        // combine actions and params into inputs
        bytes[] memory inputs = new bytes[](1);
        inputs[0] = abi.encode(actions, params);

        uint256 initialBal = outputCurrency.balanceOf(swapper);

        vm.startPrank(swapper);
        router.execute(commands, inputs, block.timestamp + 1 minutes);
        vm.stopPrank();

        uint256 finalBal = outputCurrency.balanceOf(swapper);

        return finalBal - initialBal;
    }

    function inputAndOutputCurrencies(bool zeroForOne)
        internal
        view
        returns (Currency inputCurrency, Currency outputCurrency)
    {
        if (zeroForOne) {
            inputCurrency = poolKey.currency0;
            outputCurrency = poolKey.currency1;
        } else {
            inputCurrency = poolKey.currency1;
            outputCurrency = poolKey.currency0;
        }
    }

    function boundRange(int24 currentTick, int24 range) internal view returns (int24) {
        int24 maxRange = TickMath.MAX_TICK - currentTick;
        int24 minRange = currentTick - TickMath.MIN_TICK;
        int256 upperBound = minRange < maxRange ? minRange : maxRange;
        return int24(bound(range, tickSpacing, upperBound));
    }

    function boundLiquidity(uint128 liquidity) internal pure returns (uint128) {
        // bound the liquidity to avoid exceeding holder's onchain balance (3k USDC)
        return uint128(bound(liquidity, 1, type(uint24).max));
    }

    // calculates the max swappable amount based on available liquidity
    function calculateLiquidityBound(
        uint128 liquidity,
        uint160 sqrtPriceX96,
        int24 tickLower,
        int24 tickUpper,
        bool zeroForOne
    ) internal pure returns (uint256) {
        // calculate the price which exceeds the position's range
        uint160 sqrtPriceLimitX96 = zeroForOne
<<<<<<< HEAD
            ? TickMath.getSqrtPriceAtTick(tickLower)  // downward bound
=======
            ? TickMath.getSqrtPriceAtTick(tickLower) // downward bound
>>>>>>> cd07ee30
            : TickMath.getSqrtPriceAtTick(tickUpper); // upward bound

        // calculate max swappable amount based on liquidity
        uint256 liquidityBoundAmountIn;
        if (zeroForOne) {
            // swapping token0 for token1, price decreases
            liquidityBoundAmountIn = SqrtPriceMath.getAmount0Delta(
                sqrtPriceLimitX96,
                sqrtPriceX96,
                liquidity,
                true // roundUp for input amount
            );
        } else {
            // swapping token1 for token0, price increases
            liquidityBoundAmountIn = SqrtPriceMath.getAmount1Delta(
                sqrtPriceX96,
                sqrtPriceLimitX96,
                liquidity,
                true // roundUp for input amount
            );
        }

        return liquidityBoundAmountIn;
    }

    function boundAmountInByBalance(address lp, uint128 amountIn, uint256 liquidityBound, bool zeroForOne)
        internal
        view
        returns (Currency, uint128)
    {
        // identify amountIn bound based on not exceeding holder balance
        (Currency inputCurrency,) = inputAndOutputCurrencies(zeroForOne);
        uint256 swappableBalance = inputCurrency.balanceOf(lp);
        uint256 finalBound = swappableBalance < liquidityBound ? swappableBalance : liquidityBound;

        // bound amountIn to be nonzero and no more than the lesser of the two bounds
        amountIn = uint128(bound(amountIn, 1, finalBound));

        return (inputCurrency, amountIn);
    }
}

// interface used to interact with the Uniswap V4 Universal Router without requiring extra dependencies
interface UniversalRouter {
    function execute(bytes memory commands, bytes[] memory inputs, uint256 deadline) external payable;
}

interface Permit2 {
    function approve(address token, address spender, uint160 amount, uint48 expiration) external;
}<|MERGE_RESOLUTION|>--- conflicted
+++ resolved
@@ -78,15 +78,11 @@
         // create pool registry and hook on permissions-encoded address
         vm.startPrank(admin);
         positionRegistry = new PositionRegistry(
-<<<<<<< HEAD
             tel,
             IPoolManager(address(poolMngr)),
             IPositionManager(address(positionMngr)),
             StateView(address(st8View)),
             admin
-=======
-            tel, IPoolManager(address(poolMngr)), IPositionManager(address(positionMngr)), StateView(address(st8View))
->>>>>>> cd07ee30
         );
         positionRegistry.grantRole(positionRegistry.SUPPORT_ROLE(), support);
         TELxIncentiveHook tempHook = new TELxIncentiveHookDeployable(
@@ -406,14 +402,9 @@
         uint256 liquidityBefore = positionMngr.getPositionLiquidity(tokenId);
 
         vm.prank(holder);
-<<<<<<< HEAD
-        (bool r,) = address(positionMngr)
-            .call(abi.encodeWithSignature("transferFrom(address,address,uint256)", holder, support, tokenId));
-=======
         (bool r,) = address(positionMngr).call(
             abi.encodeWithSignature("transferFrom(address,address,uint256)", holder, support, tokenId)
         );
->>>>>>> cd07ee30
         require(r);
 
         // liquidity should be unchanged despite owner change
@@ -693,11 +684,7 @@
     ) internal pure returns (uint256) {
         // calculate the price which exceeds the position's range
         uint160 sqrtPriceLimitX96 = zeroForOne
-<<<<<<< HEAD
-            ? TickMath.getSqrtPriceAtTick(tickLower)  // downward bound
-=======
             ? TickMath.getSqrtPriceAtTick(tickLower) // downward bound
->>>>>>> cd07ee30
             : TickMath.getSqrtPriceAtTick(tickUpper); // upward bound
 
         // calculate max swappable amount based on liquidity
